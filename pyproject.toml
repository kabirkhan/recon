[build-system]
build-backend = "poetry.core.masonry.api"
requires = ["poetry-core>=1.0.0"]

[tool.poetry]
name = "reconner"
version = "0.11.0"
description = "Recon NER, Debug and correct annotated Named Entity Recognition (NER) data for inconsitencies and get insights on improving the quality of your data."
packages = [
    { include = "recon" }
]
authors = ["Kabir Khan <kabirkhan1137@outlook.com>"]
readme = "README.md"
documentation = "https://kabirkhan.github.io/recon"
homepage = "https://kabirkhan.github.io/recon"
repository = "https://github.com/kabirkhan/recon"
classifiers = [
    "Intended Audience :: Information Technology",
    "Intended Audience :: System Administrators",
    "Operating System :: OS Independent",
    "Programming Language :: Python :: 3",
    "Programming Language :: Python",
    "Topic :: Software Development :: Libraries :: Application Frameworks",
    "Topic :: Software Development :: Libraries :: Python Modules",
    "Topic :: Software Development :: Libraries",
    "Topic :: Software Development",
    "Typing :: Typed",
    "Development Status :: 4 - Beta",
    "Intended Audience :: Developers",
    "Programming Language :: Python :: 3 :: Only",
    "Programming Language :: Python :: 3.8",
    "Programming Language :: Python :: 3.9",
    "Programming Language :: Python :: 3.10",
    "License :: OSI Approved :: MIT License"
]

[tool.poetry.dependencies]
python = ">= 3.8, < 3.11"
click-completion = "*"
colorama = "*"
numpy = ">= 1.20.0"
pydantic = ">= 1.9, <2.0"
spacy = ">= 3.2.0, < 3.5.0"
scipy = ">= 1.7.0, < 1.9"
xxhash = ">= 3.0.0, < 4.0"
radicli = ">0.0.8, <0.1"

[tool.poetry.dev-dependencies]
autoflake = "*"
flake8 = ">=5.0"
pytest = "*"
pytest-cov = "*"
pytest-xdist = "*"
mypy = "*"
black = "*"
isort = "*"
mkdocs = "*"
mkdocs-material = "*"
markdown-include = ">= 0.5.1, < 0.6.0"
mkdocstrings-python = "*"
pyright = "^1.1.303"
ruff = "^0.0.261"

jupyterlab = { version = ">=3.0", optional = true }
datasets = { version = ">= 2.0, <3.0", optional = true }
seaborn = { version = ">= 0.9, <1.0", optional = true }

jupyterlab = {version = ">3.0", optional = true }
datasets = {version = ">=2.0", optional = true }
seaborn = {version = ">= 0.9, <1.0", optional = true}

[tool.poetry.extras]
jupyter = ["jupyterlab", "ipywidgets"]
hf = ["datasets"]
plot = ["seaborn"]
<<<<<<< HEAD
prodigy = ["prodigy"]
=======
>>>>>>> 0fbc0327

[tool.poetry.scripts]
recon = "recon.cli:main"

[tool.poetry.plugins."prodigy_recipes"]
"recon.ner_correct" = "recon:prodigy_recipes.recon_ner_correct_v1"
"recon.ner_merge" = "recon:prodigy_recipes.recon_ner_merge_v1"

[tool.pyright]
include = ["recon", "tests", "docs/src"]
reportInvalidStringEscapeSequence = false
reportMissingImports = false
useLibraryCodeForTypes = true

[tool.ruff]
line-length = 88

# Exclude a variety of commonly ignored directories.
exclude = [
    ".git",
    ".mypy_cache",
    ".ruff_cache",
    ".venv",
    "build",
    "dist",
    "recon/prodigy/recipes.py"
]

extend-select = ["I001"]
src = ["recon", "tests", "docs/src"]

# Allow unused variables when underscore-prefixed.
dummy-variable-rgx = "^(_+|(_+[a-zA-Z0-9_]*[a-zA-Z0-9]+?))$"

# Assume Python 3.10.
target-version = "py310"

[tool.ruff.isort]
extra-standard-library = ["typing_extensions"]
known-first-party = ["recon"]<|MERGE_RESOLUTION|>--- conflicted
+++ resolved
@@ -65,18 +65,10 @@
 datasets = { version = ">= 2.0, <3.0", optional = true }
 seaborn = { version = ">= 0.9, <1.0", optional = true }
 
-jupyterlab = {version = ">3.0", optional = true }
-datasets = {version = ">=2.0", optional = true }
-seaborn = {version = ">= 0.9, <1.0", optional = true}
-
 [tool.poetry.extras]
 jupyter = ["jupyterlab", "ipywidgets"]
 hf = ["datasets"]
 plot = ["seaborn"]
-<<<<<<< HEAD
-prodigy = ["prodigy"]
-=======
->>>>>>> 0fbc0327
 
 [tool.poetry.scripts]
 recon = "recon.cli:main"
